--- conflicted
+++ resolved
@@ -12,15 +12,9 @@
 image = "0.25.1"
 regex = "1.10.4"
 structopt = "0.3.26"
-<<<<<<< HEAD
-thiserror = "1.0.57"
 stderrlog = "0.6.0"
-anyhow = "1.0.80"
-=======
 thiserror = "1.0.59"
-stderrlog = "0.5.4"
 anyhow = "1.0.82"
->>>>>>> 28b0db5c
 memmap = "0.7.0"
 lazy_static = "1.4.0"
 assert_approx_eq = "1.1.0"
