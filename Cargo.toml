[package]
authors = ["Bill Thiede <rust@xinu.tv>"]
description = "Rust implementation of https://pbrt.org/"
edition = "2018"
license = "Apache-2.0"
name = "pbrt"
readme = "README.md"
repository = "https://github.com/wathiede/pbrt"
version = "0.1.6-alpha.0"
[dependencies]
log = "0.4.27"
stderrlog = "0.6.0"
thiserror = "2.0.16"
memmap = "0.7.0"
lazy_static = "1.5.0"
<<<<<<< HEAD
png = "0.17.16"
clap = { version = "4.5.46", features = ["derive"] }
=======
png = "0.18.0"
clap = { version = "4.5.42", features = ["derive"] }
>>>>>>> ebcdc144

[dev-dependencies]
assert_approx_eq = "1.1.0"
pretty_assertions = "1.4.1"
rayon = "1.11.0"
tempfile = "3.21.0"

[features]
float-as-double = []
sampled-spectrum = []

[package.metadata.cargo-udeps.ignore]
development = [
    "rayon",
] # Used only in doc-tests, which `cargo-udeps` cannot check.<|MERGE_RESOLUTION|>--- conflicted
+++ resolved
@@ -13,13 +13,8 @@
 thiserror = "2.0.16"
 memmap = "0.7.0"
 lazy_static = "1.5.0"
-<<<<<<< HEAD
-png = "0.17.16"
 clap = { version = "4.5.46", features = ["derive"] }
-=======
 png = "0.18.0"
-clap = { version = "4.5.42", features = ["derive"] }
->>>>>>> ebcdc144
 
 [dev-dependencies]
 assert_approx_eq = "1.1.0"
