// Copyright 2018 Google LLC
//
// Licensed under the Apache License, Version 2.0 (the "License");
// you may not use this file except in compliance with the License.
// You may obtain a copy of the License at
//
//     https://www.apache.org/licenses/LICENSE-2.0
//
// Unless required by applicable law or agreed to in writing, software
// distributed under the License is distributed on an "AS IS" BASIS,
// WITHOUT WARRANTIES OR CONDITIONS OF ANY KIND, either express or implied.
// See the License for the specific language governing permissions and
// limitations under the License.
use std::process;

use anyhow::{Context, Result};
use log::info;
<<<<<<< HEAD
use structopt::{self, StructOpt};

use pbrt::{
    self,
    core::api::{PbrtAPI, API},
};
=======
use structopt::StructOpt;

use pbrt::core::api::{PbrtAPI, API};
>>>>>>> d1579b09

#[derive(Clone, Debug, Default, StructOpt)]
#[structopt(name = "pbrt", about = "Rust implementation of http://pbrt.org/")]
pub struct Options {
    #[structopt(short = "n", long = "nthreads")]
    /// Use specified number of threads for rendering.
    pub num_threads: Option<u32>,
    #[structopt(long = "quick")]
    /// Automatically reduce a number of quality settings to render more quickly.
    pub quick_render: bool,
    #[structopt(short = "q", long = "quiet")]
    /// Suppress all text output other than error messages.
    pub quiet: bool,
    #[structopt(short = "v", long = "verbose")]
    /// Print out more detailed logging information.
    pub verbose: bool,
    #[structopt(short = "o", long = "outfile")]
    /// Write the final image to the given filename.
    pub image_file: Option<String>,
    pub scene_files: Vec<String>,
}

fn main() -> Result<()> {
    let flags = Options::from_args();
    let verbosity = if flags.verbose {
        // Enable DEBUG logging.
        3
    } else if flags.quiet {
        // Only WARN and higher.
        1
    } else {
        // Default to INFO.
        2
    };

    stderrlog::new()
        .verbosity(verbosity)
        .timestamp(stderrlog::Timestamp::Millisecond)
        .init()?;

    if flags.scene_files.is_empty() {
        println!("One or more scene files required.\n");
        Options::clap().print_help()?;
        process::exit(1);
    }

    info!("Options: {:#?}", &flags);
    let opts = pbrt::Options {
        num_threads: flags.num_threads.unwrap_or(1),
        quick_render: flags.quick_render,
        quiet: flags.quiet,
        verbose: flags.verbose,
        image_file: flags.image_file.unwrap_or_else(|| "".to_owned()),
    };
    let pbrt = &mut PbrtAPI::from(opts.clone());
    pbrt.init();
    for f in &flags.scene_files {
        pbrt.parse_file(&f)
            .with_context(|| format!("failed to parse {}", f))?;
        if opts.verbose {
            println!("Rendered {}\n{:#?}", f, pbrt);
        }
    }
    pbrt.cleanup();
    Ok(())
}<|MERGE_RESOLUTION|>--- conflicted
+++ resolved
@@ -15,18 +15,12 @@
 
 use anyhow::{Context, Result};
 use log::info;
-<<<<<<< HEAD
 use structopt::{self, StructOpt};
 
 use pbrt::{
     self,
     core::api::{PbrtAPI, API},
 };
-=======
-use structopt::StructOpt;
-
-use pbrt::core::api::{PbrtAPI, API};
->>>>>>> d1579b09
 
 #[derive(Clone, Debug, Default, StructOpt)]
 #[structopt(name = "pbrt", about = "Rust implementation of http://pbrt.org/")]
