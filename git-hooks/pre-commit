#!/bin/sh
set -e
<<<<<<< HEAD
cargo fmt -- --check || (echo 'To fix, run: cargo fmt' && false)
cargo test --features=float-as-double --quiet
=======
cargo fmt -- --check || (echo 'To fix, run: cargo +nightly fmt' && false)
cargo test --features=float-as-double,sampled-spectrum --quiet
>>>>>>> d1579b09
FILES_AFFECTED=$(git diff-index --name-only --cached --diff-filter=AMR HEAD|xargs)
if [ ! -z "${FILES_AFFECTED}" ]; then
  scripts/insert.py --presubmit ${FILES_AFFECTED:?}
fi<|MERGE_RESOLUTION|>--- conflicted
+++ resolved
@@ -1,12 +1,9 @@
 #!/bin/sh
 set -e
-<<<<<<< HEAD
 cargo fmt -- --check || (echo 'To fix, run: cargo fmt' && false)
+#cargo test --features=float-as-double,sampled-spectrum --quiet
+# TODO(wathiede): reenable sampled-spectrum when it's ready.
 cargo test --features=float-as-double --quiet
-=======
-cargo fmt -- --check || (echo 'To fix, run: cargo +nightly fmt' && false)
-cargo test --features=float-as-double,sampled-spectrum --quiet
->>>>>>> d1579b09
 FILES_AFFECTED=$(git diff-index --name-only --cached --diff-filter=AMR HEAD|xargs)
 if [ ! -z "${FILES_AFFECTED}" ]; then
   scripts/insert.py --presubmit ${FILES_AFFECTED:?}
